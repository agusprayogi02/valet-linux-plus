--- conflicted
+++ resolved
@@ -54,13 +54,9 @@
         }
     },
     "require": {
-<<<<<<< HEAD
         "ext-posix": "*",
         "ext-json": "*",
-        "php": ">=7.0",
-=======
         "php": ">=7.1",
->>>>>>> e7e97e23
         "illuminate/container": "~5.3",
         "mnapoli/silly": "~1.1",
         "symfony/process": "~2.7|~3.0|~4.0",
